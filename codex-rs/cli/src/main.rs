--- conflicted
+++ resolved
@@ -5,8 +5,6 @@
 use codex_arg0::arg0_dispatch_or_else;
 use codex_chatgpt::apply_command::ApplyCommand;
 use codex_chatgpt::apply_command::run_apply_command;
-<<<<<<< HEAD
-=======
 use codex_cli::LandlockCommand;
 use codex_cli::SeatbeltCommand;
 use codex_cli::login::run_login_status;
@@ -14,26 +12,17 @@
 use codex_cli::login::run_login_with_chatgpt;
 use codex_cli::login::run_login_with_device_code;
 use codex_cli::login::run_logout;
->>>>>>> 8dd771d2
 use codex_cloud_tasks::Cli as CloudTasksCli;
 use codex_common::CliConfigOverrides;
 use codex_exec::Cli as ExecCli;
 use codex_responses_api_proxy::Args as ResponsesApiProxyArgs;
 use codex_tui::AppExitInfo;
 use codex_tui::Cli as TuiCli;
-use edgar_cli::LandlockCommand;
-use edgar_cli::SeatbeltCommand;
-use edgar_cli::login::run_login_status;
-use edgar_cli::login::run_login_with_api_key;
-use edgar_cli::login::run_login_with_chatgpt;
-use edgar_cli::login::run_login_with_device_code;
-use edgar_cli::login::run_logout;
 use owo_colors::OwoColorize;
 use std::path::PathBuf;
 use supports_color::Stream;
 
 mod mcp_cmd;
-mod proto;
 
 use crate::mcp_cmd::McpCli;
 
@@ -47,9 +36,9 @@
     // If a sub‑command is given, ignore requirements of the default args.
     subcommand_negates_reqs = true,
     // The executable is sometimes invoked via a platform‑specific name like
-    // `edgar-x86_64-unknown-linux-musl`, but the help output should always use
-    // the generic `edgar` command name that users run.
-    bin_name = "edgar"
+    // `codex-x86_64-unknown-linux-musl`, but the help output should always use
+    // the generic `codex` command name that users run.
+    bin_name = "codex"
 )]
 struct MultitoolCli {
     #[clap(flatten)]
@@ -76,12 +65,6 @@
 
     /// [experimental] Run Codex as an MCP server and manage MCP servers.
     Mcp(McpCli),
-
-    /// [experimental] Run the Codex MCP server (stdio transport).
-    McpServer,
-
-    /// [experimental] Run the app server.
-    AppServer,
 
     /// [experimental] Run the Codex MCP server (stdio transport).
     McpServer,
@@ -216,7 +199,7 @@
     )];
 
     if let Some(session_id) = conversation_id {
-        let resume_cmd = format!("edgar resume {session_id}");
+        let resume_cmd = format!("codex resume {session_id}");
         let command = if color_enabled {
             resume_cmd.cyan().to_string()
         } else {
@@ -281,16 +264,6 @@
             prepend_config_flags(&mut mcp_cli.config_overrides, root_config_overrides.clone());
             mcp_cli.run().await?;
         }
-<<<<<<< HEAD
-        Some(Subcommand::Proto(mut proto_cli)) => {
-            prepend_config_flags(
-                &mut proto_cli.config_overrides,
-                root_config_overrides.clone(),
-            );
-            proto::run_main(proto_cli).await?;
-        }
-=======
->>>>>>> 8dd771d2
         Some(Subcommand::AppServer) => {
             codex_app_server::run_main(codex_linux_sandbox_exe, root_config_overrides).await?;
         }
@@ -356,7 +329,7 @@
                     &mut seatbelt_cli.config_overrides,
                     root_config_overrides.clone(),
                 );
-                edgar_cli::debug_sandbox::run_command_under_seatbelt(
+                codex_cli::debug_sandbox::run_command_under_seatbelt(
                     seatbelt_cli,
                     codex_linux_sandbox_exe,
                 )
@@ -367,7 +340,7 @@
                     &mut landlock_cli.config_overrides,
                     root_config_overrides.clone(),
                 );
-                edgar_cli::debug_sandbox::run_command_under_landlock(
+                codex_cli::debug_sandbox::run_command_under_landlock(
                     landlock_cli,
                     codex_linux_sandbox_exe,
                 )
@@ -404,7 +377,7 @@
         .splice(0..0, cli_config_overrides.raw_overrides);
 }
 
-/// Build the final `TuiCli` for an `edgar resume` invocation.
+/// Build the final `TuiCli` for a `codex resume` invocation.
 fn finalize_resume_interactive(
     mut interactive: TuiCli,
     root_config_overrides: CliConfigOverrides,
@@ -413,7 +386,7 @@
     resume_cli: TuiCli,
 ) -> TuiCli {
     // Start with the parsed interactive CLI so resume shares the same
-    // configuration surface area as `edgar` without additional flags.
+    // configuration surface area as `codex` without additional flags.
     let resume_session_id = session_id;
     interactive.resume_picker = resume_session_id.is_none() && !last;
     interactive.resume_last = last;
@@ -428,7 +401,7 @@
     interactive
 }
 
-/// Merge flags provided to `edgar resume` so they take precedence over any
+/// Merge flags provided to `codex resume` so they take precedence over any
 /// root-level flags. Only overrides fields explicitly set on the resume-scoped
 /// CLI. Also appends `-c key=value` overrides with highest precedence.
 fn merge_resume_cli_flags(interactive: &mut TuiCli, resume_cli: TuiCli) {
@@ -474,7 +447,7 @@
 
 fn print_completion(cmd: CompletionCommand) {
     let mut app = MultitoolCli::command();
-    let name = "edgar";
+    let name = "codex";
     generate(cmd.shell, &mut app, name, &mut std::io::stdout());
 }
 
@@ -536,11 +509,7 @@
             lines,
             vec![
                 "Token usage: total=2 input=0 output=2".to_string(),
-<<<<<<< HEAD
-                "To continue this session, run edgar resume 123e4567-e89b-12d3-a456-426614174000"
-=======
                 "To continue this session, run codex resume 123e4567-e89b-12d3-a456-426614174000"
->>>>>>> 8dd771d2
                     .to_string(),
             ]
         );
@@ -556,7 +525,7 @@
 
     #[test]
     fn resume_model_flag_applies_when_no_root_flags() {
-        let interactive = finalize_from_args(["edgar", "resume", "-m", "gpt-5-test"].as_ref());
+        let interactive = finalize_from_args(["codex", "resume", "-m", "gpt-5-test"].as_ref());
 
         assert_eq!(interactive.model.as_deref(), Some("gpt-5-test"));
         assert!(interactive.resume_picker);
@@ -566,7 +535,7 @@
 
     #[test]
     fn resume_picker_logic_none_and_not_last() {
-        let interactive = finalize_from_args(["edgar", "resume"].as_ref());
+        let interactive = finalize_from_args(["codex", "resume"].as_ref());
         assert!(interactive.resume_picker);
         assert!(!interactive.resume_last);
         assert_eq!(interactive.resume_session_id, None);
@@ -574,7 +543,7 @@
 
     #[test]
     fn resume_picker_logic_last() {
-        let interactive = finalize_from_args(["edgar", "resume", "--last"].as_ref());
+        let interactive = finalize_from_args(["codex", "resume", "--last"].as_ref());
         assert!(!interactive.resume_picker);
         assert!(interactive.resume_last);
         assert_eq!(interactive.resume_session_id, None);
@@ -582,7 +551,7 @@
 
     #[test]
     fn resume_picker_logic_with_session_id() {
-        let interactive = finalize_from_args(["edgar", "resume", "1234"].as_ref());
+        let interactive = finalize_from_args(["codex", "resume", "1234"].as_ref());
         assert!(!interactive.resume_picker);
         assert!(!interactive.resume_last);
         assert_eq!(interactive.resume_session_id.as_deref(), Some("1234"));
@@ -592,7 +561,7 @@
     fn resume_merges_option_flags_and_full_auto() {
         let interactive = finalize_from_args(
             [
-                "edgar",
+                "codex",
                 "resume",
                 "sid",
                 "--oss",
@@ -649,7 +618,7 @@
     fn resume_merges_dangerously_bypass_flag() {
         let interactive = finalize_from_args(
             [
-                "edgar",
+                "codex",
                 "resume",
                 "--dangerously-bypass-approvals-and-sandbox",
             ]
