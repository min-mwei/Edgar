#![cfg(not(target_os = "windows"))]
#![allow(clippy::unwrap_used)]

use std::time::Duration;
use std::time::Instant;

use codex_core::model_family::find_family_for_model;
use codex_core::protocol::AskForApproval;
use codex_core::protocol::EventMsg;
use codex_core::protocol::InputItem;
use codex_core::protocol::Op;
use codex_core::protocol::SandboxPolicy;
use codex_protocol::config_types::ReasoningSummary;
use core_test_support::responses::ev_assistant_message;
use core_test_support::responses::ev_completed;
use core_test_support::responses::ev_function_call;
use core_test_support::responses::mount_sse_sequence;
use core_test_support::responses::sse;
use core_test_support::responses::start_mock_server;
use core_test_support::skip_if_no_network;
use core_test_support::test_codex::TestCodex;
use core_test_support::test_codex::test_codex;
use core_test_support::wait_for_event;
use serde_json::json;

async fn run_turn(test: &TestCodex, prompt: &str) -> anyhow::Result<()> {
    let session_model = test.session_configured.model.clone();

    test.codex
        .submit(Op::UserTurn {
            items: vec![InputItem::Text {
                text: prompt.into(),
            }],
            final_output_json_schema: None,
            cwd: test.cwd.path().to_path_buf(),
            approval_policy: AskForApproval::Never,
            sandbox_policy: SandboxPolicy::DangerFullAccess,
            model: session_model,
            effort: None,
            summary: ReasoningSummary::Auto,
        })
        .await?;

    wait_for_event(&test.codex, |ev| matches!(ev, EventMsg::TaskComplete(_))).await;

    Ok(())
}

async fn run_turn_and_measure(test: &TestCodex, prompt: &str) -> anyhow::Result<Duration> {
    let start = Instant::now();
    run_turn(test, prompt).await?;
    Ok(start.elapsed())
}

#[allow(clippy::expect_used)]
async fn build_codex_with_test_tool(server: &wiremock::MockServer) -> anyhow::Result<TestCodex> {
    let mut builder = test_codex().with_config(|config| {
        config.model = "test-gpt-5-codex".to_string();
        config.model_family =
            find_family_for_model("test-gpt-5-codex").expect("test-gpt-5-codex model family");
    });
    builder.build(server).await
}

fn assert_parallel_duration(actual: Duration) {
<<<<<<< HEAD
    // Allow headroom on shared CI and slower environments.
    assert!(
        actual < Duration::from_millis(1_200),
=======
    // Allow headroom for runtime overhead while still differentiating from serial execution.
    assert!(
        actual < Duration::from_millis(750),
>>>>>>> d3820f47
        "expected parallel execution to finish quickly, got {actual:?}"
    );
}

fn assert_serial_duration(actual: Duration) {
    assert!(
        actual >= Duration::from_millis(500),
        "expected serial execution to take longer, got {actual:?}"
    );
}

#[tokio::test(flavor = "multi_thread", worker_threads = 2)]
async fn read_file_tools_run_in_parallel() -> anyhow::Result<()> {
    skip_if_no_network!(Ok(()));

    let server = start_mock_server().await;
    let test = build_codex_with_test_tool(&server).await?;

    let warmup_args = json!({
        "sleep_after_ms": 10,
        "barrier": {
            "id": "parallel-test-sync-warmup",
            "participants": 2,
            "timeout_ms": 1_000,
        }
    })
    .to_string();

    let parallel_args = json!({
        "sleep_after_ms": 300,
        "barrier": {
            "id": "parallel-test-sync",
            "participants": 2,
            "timeout_ms": 1_000,
        }
    })
    .to_string();

    let warmup_first = sse(vec![
        json!({"type": "response.created", "response": {"id": "resp-warm-1"}}),
        ev_function_call("warm-call-1", "test_sync_tool", &warmup_args),
        ev_function_call("warm-call-2", "test_sync_tool", &warmup_args),
        ev_completed("resp-warm-1"),
    ]);
    let warmup_second = sse(vec![
        ev_assistant_message("warm-msg-1", "warmup complete"),
        ev_completed("resp-warm-2"),
    ]);

    let first_response = sse(vec![
        json!({"type": "response.created", "response": {"id": "resp-1"}}),
        ev_function_call("call-1", "test_sync_tool", &parallel_args),
        ev_function_call("call-2", "test_sync_tool", &parallel_args),
        ev_completed("resp-1"),
    ]);
    let second_response = sse(vec![
        ev_assistant_message("msg-1", "done"),
        ev_completed("resp-2"),
    ]);
    mount_sse_sequence(
        &server,
        vec![warmup_first, warmup_second, first_response, second_response],
    )
    .await;

    run_turn(&test, "warm up parallel tool").await?;

    let duration = run_turn_and_measure(&test, "exercise sync tool").await?;
    assert_parallel_duration(duration);

    Ok(())
}

#[tokio::test(flavor = "multi_thread", worker_threads = 2)]
async fn non_parallel_tools_run_serially() -> anyhow::Result<()> {
    skip_if_no_network!(Ok(()));

    let server = start_mock_server().await;
    let test = test_codex().build(&server).await?;

    let shell_args = json!({
        "command": ["/bin/sh", "-c", "sleep 0.3"],
        "timeout_ms": 1_000,
    });
    let args_one = serde_json::to_string(&shell_args)?;
    let args_two = serde_json::to_string(&shell_args)?;

    let first_response = sse(vec![
        json!({"type": "response.created", "response": {"id": "resp-1"}}),
        ev_function_call("call-1", "shell", &args_one),
        ev_function_call("call-2", "shell", &args_two),
        ev_completed("resp-1"),
    ]);
    let second_response = sse(vec![
        ev_assistant_message("msg-1", "done"),
        ev_completed("resp-2"),
    ]);
    mount_sse_sequence(&server, vec![first_response, second_response]).await;

    let duration = run_turn_and_measure(&test, "run shell twice").await?;
    assert_serial_duration(duration);

    Ok(())
}

#[tokio::test(flavor = "multi_thread", worker_threads = 2)]
async fn mixed_tools_fall_back_to_serial() -> anyhow::Result<()> {
    skip_if_no_network!(Ok(()));

    let server = start_mock_server().await;
    let test = build_codex_with_test_tool(&server).await?;

    let sync_args = json!({
        "sleep_after_ms": 300
    })
    .to_string();
    let shell_args = serde_json::to_string(&json!({
        "command": ["/bin/sh", "-c", "sleep 0.3"],
        "timeout_ms": 1_000,
    }))?;

    let first_response = sse(vec![
        json!({"type": "response.created", "response": {"id": "resp-1"}}),
        ev_function_call("call-1", "test_sync_tool", &sync_args),
        ev_function_call("call-2", "shell", &shell_args),
        ev_completed("resp-1"),
    ]);
    let second_response = sse(vec![
        ev_assistant_message("msg-1", "done"),
        ev_completed("resp-2"),
    ]);
    mount_sse_sequence(&server, vec![first_response, second_response]).await;

    let duration = run_turn_and_measure(&test, "mix tools").await?;
    assert_serial_duration(duration);

    Ok(())
}<|MERGE_RESOLUTION|>--- conflicted
+++ resolved
@@ -63,15 +63,9 @@
 }
 
 fn assert_parallel_duration(actual: Duration) {
-<<<<<<< HEAD
-    // Allow headroom on shared CI and slower environments.
-    assert!(
-        actual < Duration::from_millis(1_200),
-=======
     // Allow headroom for runtime overhead while still differentiating from serial execution.
     assert!(
-        actual < Duration::from_millis(750),
->>>>>>> d3820f47
+        actual < Duration::from_millis(850),
         "expected parallel execution to finish quickly, got {actual:?}"
     );
 }
