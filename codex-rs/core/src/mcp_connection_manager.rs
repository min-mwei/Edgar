//! Connection manager for Model Context Protocol (MCP) servers.
//!
//! The [`McpConnectionManager`] owns one [`codex_mcp_client::McpClient`] per
//! configured server (keyed by the *server name*). It offers convenience
//! helpers to query the available tools across *all* servers and returns them
//! in a single aggregated map using the fully-qualified tool name
//! `"<server><MCP_TOOL_NAME_DELIMITER><tool>"` as the key.

use std::collections::HashMap;
use std::collections::HashSet;
use std::ffi::OsString;
use std::sync::Arc;
use std::time::Duration;

use anyhow::Context;
use anyhow::Result;
use anyhow::anyhow;
use codex_mcp_client::McpClient;
use codex_rmcp_client::RmcpClient;
use codex_rmcp_client::StreamableHttpClient;
use mcp_types::CallToolRequestParams;
use mcp_types::ClientCapabilities;
use mcp_types::Implementation;
use mcp_types::Tool;

use serde_json::json;
use sha1::Digest;
use sha1::Sha1;
use tokio::task::JoinSet;
use tracing::info;
use tracing::warn;

use crate::config_types::McpServerConfig;
use crate::config_types::McpServerTransportConfig;

/// Delimiter used to separate the server name from the tool name in a fully
/// qualified tool name.
///
/// OpenAI requires tool names to conform to `^[a-zA-Z0-9_-]+$`, so we must
/// choose a delimiter from this character set.
const MCP_TOOL_NAME_DELIMITER: &str = "__";
const MAX_TOOL_NAME_LENGTH: usize = 64;

/// Default timeout for initializing MCP server & initially listing tools.
const DEFAULT_STARTUP_TIMEOUT: Duration = Duration::from_secs(10);

/// Default timeout for individual tool calls.
const DEFAULT_TOOL_TIMEOUT: Duration = Duration::from_secs(60);

/// Map that holds a startup error for every MCP server that could **not** be
/// spawned successfully.
pub type ClientStartErrors = HashMap<String, anyhow::Error>;

fn qualify_tools(tools: Vec<ToolInfo>) -> HashMap<String, ToolInfo> {
    let mut used_names = HashSet::new();
    let mut qualified_tools = HashMap::new();
    for tool in tools {
        let mut qualified_name = format!(
            "{}{}{}",
            tool.server_name, MCP_TOOL_NAME_DELIMITER, tool.tool_name
        );
        if qualified_name.len() > MAX_TOOL_NAME_LENGTH {
            let mut hasher = Sha1::new();
            hasher.update(qualified_name.as_bytes());
            let sha1 = hasher.finalize();
            let sha1_str = format!("{sha1:x}");

            // Truncate to make room for the hash suffix
            let prefix_len = MAX_TOOL_NAME_LENGTH - sha1_str.len();

            qualified_name = format!("{}{}", &qualified_name[..prefix_len], sha1_str);
        }

        if used_names.contains(&qualified_name) {
            warn!("skipping duplicated tool {}", qualified_name);
            continue;
        }

        used_names.insert(qualified_name.clone());
        qualified_tools.insert(qualified_name, tool);
    }

    qualified_tools
}

struct ToolInfo {
    server_name: String,
    tool_name: String,
    tool: Tool,
}

struct ManagedClient {
    client: McpClientAdapter,
    startup_timeout: Duration,
    tool_timeout: Option<Duration>,
}

#[derive(Clone)]
enum McpClientAdapter {
    Legacy(Arc<McpClient>),
    Rmcp(Arc<RmcpClient>),
    StreamableHttp(Arc<StreamableHttpClient>),
}

impl McpClientAdapter {
    async fn new_stdio_client(
        use_rmcp_client: bool,
        program: OsString,
        args: Vec<OsString>,
        env: Option<HashMap<String, String>>,
        params: mcp_types::InitializeRequestParams,
        startup_timeout: Duration,
    ) -> Result<Self> {
        info!(
            "new_stdio_client use_rmcp_client: {use_rmcp_client} program: {program:?} args: {args:?} env: {env:?} params: {params:?} startup_timeout: {startup_timeout:?}"
        );
        if use_rmcp_client {
            let client = Arc::new(RmcpClient::new_stdio_client(program, args, env).await?);
            client.initialize(params, Some(startup_timeout)).await?;
            Ok(McpClientAdapter::Rmcp(client))
        } else {
            let client = Arc::new(McpClient::new_stdio_client(program, args, env).await?);
            client.initialize(params, Some(startup_timeout)).await?;
            Ok(McpClientAdapter::Legacy(client))
        }
    }

    async fn new_streamable_http_client(
        server_name: String,
        url: String,
        bearer_token: Option<String>,
        params: mcp_types::InitializeRequestParams,
        startup_timeout: Duration,
    ) -> Result<Self> {
        let client = Arc::new(
<<<<<<< HEAD
            StreamableHttpClient::connect(url, bearer_token, params, startup_timeout).await?,
        );
        Ok(McpClientAdapter::StreamableHttp(client))
=======
            RmcpClient::new_streamable_http_client(&server_name, &url, bearer_token).await?,
        );
        client.initialize(params, Some(startup_timeout)).await?;
        Ok(McpClientAdapter::Rmcp(client))
>>>>>>> a5b7675e
    }

    async fn list_tools(
        &self,
        params: Option<mcp_types::ListToolsRequestParams>,
        timeout: Option<Duration>,
    ) -> Result<mcp_types::ListToolsResult> {
        match self {
            McpClientAdapter::Legacy(client) => client.list_tools(params, timeout).await,
            McpClientAdapter::Rmcp(client) => client.list_tools(params, timeout).await,
            McpClientAdapter::StreamableHttp(client) => {
                client
                    .list_tools(params, timeout.unwrap_or(DEFAULT_TOOL_TIMEOUT))
                    .await
            }
        }
    }

    async fn call_tool(
        &self,
        name: String,
        arguments: Option<serde_json::Value>,
        timeout: Option<Duration>,
    ) -> Result<mcp_types::CallToolResult> {
        match self {
            McpClientAdapter::Legacy(client) => client.call_tool(name, arguments, timeout).await,
            McpClientAdapter::Rmcp(client) => client.call_tool(name, arguments, timeout).await,
            McpClientAdapter::StreamableHttp(client) => {
                let params = CallToolRequestParams { arguments, name };
                client
                    .call_tool(params, timeout.unwrap_or(DEFAULT_TOOL_TIMEOUT))
                    .await
            }
        }
    }
}

/// A thin wrapper around a set of running [`McpClient`] instances.
#[derive(Default)]
pub(crate) struct McpConnectionManager {
    /// Server-name -> client instance.
    ///
    /// The server name originates from the keys of the `mcp_servers` map in
    /// the user configuration.
    clients: HashMap<String, ManagedClient>,

    /// Fully qualified tool name -> tool instance.
    tools: HashMap<String, ToolInfo>,
}

impl McpConnectionManager {
    /// Spawn a [`McpClient`] for each configured server.
    ///
    /// * `mcp_servers` – Map loaded from the user configuration where *keys*
    ///   are human-readable server identifiers and *values* are the spawn
    ///   instructions.
    ///
    /// Servers that fail to start are reported in `ClientStartErrors`: the
    /// user should be informed about these errors.
    pub async fn new(
        mcp_servers: HashMap<String, McpServerConfig>,
        use_rmcp_client: bool,
    ) -> Result<(Self, ClientStartErrors)> {
        // Early exit if no servers are configured.
        if mcp_servers.is_empty() {
            return Ok((Self::default(), ClientStartErrors::default()));
        }

        // Launch all configured servers concurrently.
        let mut join_set = JoinSet::new();
        let mut errors = ClientStartErrors::new();

        for (server_name, cfg) in mcp_servers {
            // Validate server name before spawning
            if !is_valid_mcp_server_name(&server_name) {
                let error = anyhow::anyhow!(
                    "invalid server name '{server_name}': must match pattern ^[a-zA-Z0-9_-]+$"
                );
                errors.insert(server_name, error);
                continue;
            }

            if matches!(
                cfg.transport,
                McpServerTransportConfig::StreamableHttp { .. }
            ) && !use_rmcp_client
            {
                info!(
                    "skipping MCP server `{server_name}` because the legacy MCP client only supports stdio servers",
                );
                continue;
            }

            let startup_timeout = cfg.startup_timeout_sec.unwrap_or(DEFAULT_STARTUP_TIMEOUT);
            let tool_timeout = cfg.tool_timeout_sec.unwrap_or(DEFAULT_TOOL_TIMEOUT);

            join_set.spawn(async move {
                let McpServerConfig { transport, .. } = cfg;
                let params = mcp_types::InitializeRequestParams {
                    capabilities: ClientCapabilities {
                        experimental: None,
                        roots: None,
                        sampling: None,
                        // https://modelcontextprotocol.io/specification/2025-06-18/client/elicitation#capabilities
                        // indicates this should be an empty object.
                        elicitation: Some(json!({})),
                    },
                    client_info: Implementation {
                        name: "codex-mcp-client".to_owned(),
                        version: env!("CARGO_PKG_VERSION").to_owned(),
                        title: Some("Codex".into()),
                        // This field is used by Codex when it is an MCP
                        // server: it should not be used when Codex is
                        // an MCP client.
                        user_agent: None,
                    },
                    protocol_version: mcp_types::MCP_SCHEMA_VERSION.to_owned(),
                };

                let client = match transport {
                    McpServerTransportConfig::Stdio { command, args, env } => {
                        let command_os: OsString = command.into();
                        let args_os: Vec<OsString> = args.into_iter().map(Into::into).collect();
                        McpClientAdapter::new_stdio_client(
                            use_rmcp_client,
                            command_os,
                            args_os,
                            env,
                            params,
                            startup_timeout,
                        )
                        .await
                    }
                    McpServerTransportConfig::StreamableHttp { url, bearer_token } => {
                        McpClientAdapter::new_streamable_http_client(
                            server_name.clone(),
                            url,
                            bearer_token,
                            params,
                            startup_timeout,
                        )
                        .await
                    }
                }
                .map(|c| (c, startup_timeout));

                ((server_name, tool_timeout), client)
            });
        }

        let mut clients: HashMap<String, ManagedClient> = HashMap::with_capacity(join_set.len());

        while let Some(res) = join_set.join_next().await {
            let ((server_name, tool_timeout), client_res) = match res {
                Ok(result) => result,
                Err(e) => {
                    warn!("Task panic when starting MCP server: {e:#}");
                    continue;
                }
            };

            match client_res {
                Ok((client, startup_timeout)) => {
                    clients.insert(
                        server_name,
                        ManagedClient {
                            client,
                            startup_timeout,
                            tool_timeout: Some(tool_timeout),
                        },
                    );
                }
                Err(e) => {
                    errors.insert(server_name, e);
                }
            }
        }

        let all_tools = match list_all_tools(&clients).await {
            Ok(tools) => tools,
            Err(e) => {
                warn!("Failed to list tools from some MCP servers: {e:#}");
                Vec::new()
            }
        };

        let tools = qualify_tools(all_tools);

        Ok((Self { clients, tools }, errors))
    }

    /// Returns a single map that contains **all** tools. Each key is the
    /// fully-qualified name for the tool.
    pub fn list_all_tools(&self) -> HashMap<String, Tool> {
        self.tools
            .iter()
            .map(|(name, tool)| (name.clone(), tool.tool.clone()))
            .collect()
    }

    /// Invoke the tool indicated by the (server, tool) pair.
    pub async fn call_tool(
        &self,
        server: &str,
        tool: &str,
        arguments: Option<serde_json::Value>,
    ) -> Result<mcp_types::CallToolResult> {
        let managed = self
            .clients
            .get(server)
            .ok_or_else(|| anyhow!("unknown MCP server '{server}'"))?;
        let client = managed.client.clone();
        let timeout = managed.tool_timeout;

        client
            .call_tool(tool.to_string(), arguments, timeout)
            .await
            .with_context(|| format!("tool call failed for `{server}/{tool}`"))
    }

    pub fn parse_tool_name(&self, tool_name: &str) -> Option<(String, String)> {
        self.tools
            .get(tool_name)
            .map(|tool| (tool.server_name.clone(), tool.tool_name.clone()))
    }
}

/// Query every server for its available tools and return a single map that
/// contains **all** tools. Each key is the fully-qualified name for the tool.
async fn list_all_tools(clients: &HashMap<String, ManagedClient>) -> Result<Vec<ToolInfo>> {
    let mut join_set = JoinSet::new();

    // Spawn one task per server so we can query them concurrently. This
    // keeps the overall latency roughly at the slowest server instead of
    // the cumulative latency.
    for (server_name, managed_client) in clients {
        let server_name_cloned = server_name.clone();
        let client_clone = managed_client.client.clone();
        let startup_timeout = managed_client.startup_timeout;
        join_set.spawn(async move {
            let res = client_clone.list_tools(None, Some(startup_timeout)).await;
            (server_name_cloned, res)
        });
    }

    let mut aggregated: Vec<ToolInfo> = Vec::with_capacity(join_set.len());

    while let Some(join_res) = join_set.join_next().await {
        let (server_name, list_result) = if let Ok(result) = join_res {
            result
        } else {
            warn!("Task panic when listing tools for MCP server: {join_res:#?}");
            continue;
        };

        let list_result = if let Ok(result) = list_result {
            result
        } else {
            warn!("Failed to list tools for MCP server '{server_name}': {list_result:#?}");
            continue;
        };

        for tool in list_result.tools {
            let tool_info = ToolInfo {
                server_name: server_name.clone(),
                tool_name: tool.name.clone(),
                tool,
            };
            aggregated.push(tool_info);
        }
    }

    info!(
        "aggregated {} tools from {} servers",
        aggregated.len(),
        clients.len()
    );

    Ok(aggregated)
}

fn is_valid_mcp_server_name(server_name: &str) -> bool {
    !server_name.is_empty()
        && server_name
            .chars()
            .all(|c| c.is_ascii_alphanumeric() || c == '_' || c == '-')
}

#[cfg(test)]
mod tests {
    use super::*;
    use mcp_types::ToolInputSchema;

    fn create_test_tool(server_name: &str, tool_name: &str) -> ToolInfo {
        ToolInfo {
            server_name: server_name.to_string(),
            tool_name: tool_name.to_string(),
            tool: Tool {
                annotations: None,
                description: Some(format!("Test tool: {tool_name}")),
                input_schema: ToolInputSchema {
                    properties: None,
                    required: None,
                    r#type: "object".to_string(),
                },
                name: tool_name.to_string(),
                output_schema: None,
                title: None,
            },
        }
    }

    #[test]
    fn test_qualify_tools_short_non_duplicated_names() {
        let tools = vec![
            create_test_tool("server1", "tool1"),
            create_test_tool("server1", "tool2"),
        ];

        let qualified_tools = qualify_tools(tools);

        assert_eq!(qualified_tools.len(), 2);
        assert!(qualified_tools.contains_key("server1__tool1"));
        assert!(qualified_tools.contains_key("server1__tool2"));
    }

    #[test]
    fn test_qualify_tools_duplicated_names_skipped() {
        let tools = vec![
            create_test_tool("server1", "duplicate_tool"),
            create_test_tool("server1", "duplicate_tool"),
        ];

        let qualified_tools = qualify_tools(tools);

        // Only the first tool should remain, the second is skipped
        assert_eq!(qualified_tools.len(), 1);
        assert!(qualified_tools.contains_key("server1__duplicate_tool"));
    }

    #[test]
    fn test_qualify_tools_long_names_same_server() {
        let server_name = "my_server";

        let tools = vec![
            create_test_tool(
                server_name,
                "extremely_lengthy_function_name_that_absolutely_surpasses_all_reasonable_limits",
            ),
            create_test_tool(
                server_name,
                "yet_another_extremely_lengthy_function_name_that_absolutely_surpasses_all_reasonable_limits",
            ),
        ];

        let qualified_tools = qualify_tools(tools);

        assert_eq!(qualified_tools.len(), 2);

        let mut keys: Vec<_> = qualified_tools.keys().cloned().collect();
        keys.sort();

        assert_eq!(keys[0].len(), 64);
        assert_eq!(
            keys[0],
            "my_server__extremely_lena02e507efc5a9de88637e436690364fd4219e4ef"
        );

        assert_eq!(keys[1].len(), 64);
        assert_eq!(
            keys[1],
            "my_server__yet_another_e1c3987bd9c50b826cbe1687966f79f0c602d19ca"
        );
    }
}<|MERGE_RESOLUTION|>--- conflicted
+++ resolved
@@ -126,23 +126,16 @@
     }
 
     async fn new_streamable_http_client(
-        server_name: String,
+        _server_name: String,
         url: String,
         bearer_token: Option<String>,
         params: mcp_types::InitializeRequestParams,
         startup_timeout: Duration,
     ) -> Result<Self> {
         let client = Arc::new(
-<<<<<<< HEAD
             StreamableHttpClient::connect(url, bearer_token, params, startup_timeout).await?,
         );
         Ok(McpClientAdapter::StreamableHttp(client))
-=======
-            RmcpClient::new_streamable_http_client(&server_name, &url, bearer_token).await?,
-        );
-        client.initialize(params, Some(startup_timeout)).await?;
-        Ok(McpClientAdapter::Rmcp(client))
->>>>>>> a5b7675e
     }
 
     async fn list_tools(
