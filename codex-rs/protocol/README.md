--- conflicted
+++ resolved
@@ -1,10 +1,6 @@
 # codex-protocol
 
-<<<<<<< HEAD
-This crate defines the "types" for the protocol used by Codex CLI, which includes both "internal types" for communication between `codex-core` and `codex-tui`, as well as "external types" used with `edgar app-server`.
-=======
 This crate defines the "types" for the protocol used by Codex CLI, which includes both "internal types" for communication between `codex-core` and `codex-tui`, as well as "external types" used with `codex app-server`.
->>>>>>> 8dd771d2
 
 This crate should have minimal dependencies.
 
